# Changelog

## Unreleased

<<<<<<< HEAD
* Add new `generate` command, which passes the targeted portion of the
  configuration through a given template to produce some output.

* Remove `graph` command. The same output can be achieved with the new
  `generate` command specifying this
  [DOT template](https://github.com/michaelsauter/crane-templates/dot.tmpl).

* Unique containers can now be addressed by Crane later on, e.g. given a
  unique container `foo`, `crane kill foo`  will kill all instances of `foo`.
  All other commands that did not work with unique containers previously, e.g.
  `status` or `logs` will take unique containers into account now as well.

* Fix broken `stats` and `logs` commands if a prefix was given.

* [Internal] Introduce new `ContainerInfo` interface which is a subset of
  `Container`. At the same time, clean up the `Container` interface to include
  only the externally used methods.

## 2.1.0 (2015-10-15)

* Add new `file` key to the `build` map. Equivalent of `docker build --file=<file>`

  Example:
  ```
  containers:
    foo:
      image: foo
      build:
        context: "."
        file: other_dockerfile.dkr
  ```
  _@dreamcat4_

* Add support for `--dns-search` flag
  _@scornelissen85_

* Fix broken `net` flag
=======
* Add `--tag` global flag, which overrides image tag part temporarily.
  A typical use of `--tag` flag is to synchronize image tags with the tag of
  VCSs. In order to be accessible from build hooks, Crane sets a value of
  `--tag` to the `CRANE_TAG` environment variable. You can also set a default
  value of `--tag` by the `CRANE_TAG` environment variable.
  _@t-suwa_

  Example:
  If you specify a `--tag rc-2`, you will get these results:

  |original image name|overridden image name|
  |-------------------|---------------------|
  |nginx              |nginx:rc-2           |
  |nginx:1.9          |nginx:rc-2           |
  |repo/nginx         |repo/nginx:rc-2      |
  |host:5000/nginx    |host:5000/nginx:rc-2 |
>>>>>>> 0d1c6c5e

## 2.0.1 (2015-09-16)

* Fixes messed up output for `crane status` using Docker 1.8.

## 2.0.0 (2015-09-15)

* `start` behaves like `run` did in 1.x, `run` and `lift` behave like their
  `--recreate` counterparts in 1.x. The flag `--recreate` was removed
  consequently.

* Remove multiple target handling. Commands can only be applied to a single
  target now, which can be either a group or a container. This simplification
  was needed for ad-hoc commands (see below).

* Automatic resolution and handling of dependencies when creating and or
  starting containers. This is different to 1.x, in which the target needed to
  include all containers required for the command to succeed.

  Example:
  Given a configuration with container `web` depending on container `database`,
  in 1.x you could not use `crane run web`, since the linked `database` was not
  included in the target. In 2.x however, Crane detects that a running
  `database` is required for `web` to run, which means it will bring `database`
  into a running state (by executing the equivalent of `crane start database`
  before dealing with `web`). Note that e.g. `crane kill web` will only kill
  `web` and do nothing to `database`, since a normal `docker kill web` will
  succeed just fine.

* Extension of target to affected containers and/or dependencies. This replaces
  the cascade flags `--cascade-affected` and `--cascade-dependencies`.

  Example:
  Given a configuration with container `web` depending on container `database`,
  if you wanted to make sure both `web` and `database` are recreated, you can
  use the target `web` and extend it with `dependencies` like so:
  `crane run web+dependencies`. `affected` works the other way around, so if
  you want to recreate `database` and all contaienrs that depend on it,
  execute `crane run database+affected`. You may also use the shortcuts `d` and
  `a`.

* Ad-hoc cmd for `lift` / `run` / `create`.

  Example:
  If you have a multi-purpose `ruby` container in your configuration, you can
  now run multiple commands, e.g. `crane run ruby pry` and `crane run ruby irb`.

* Uniquely named containers. This configuration option (`unique: true`) allows
  multiple instances of one container configuration at the same time. Crane will
  append a timestamp (with millisecond precision) to the container name to make
  it unique. It is advised to use this together with `run: {rm: true}` since
  Crane is not able to e.g. kill unique containers.

* Remove `--ignore-missing` flag since it does not work well with the new
  dependency resolution. As an alternative, a new `--exclude` flag has been introduced, which allows to exclude a group or a container.

  Example:
  Given a configuration with container `web` depending on container `database`,
  you can just run `web` by itself using `crane --exclude database run web`.

* Trigger `post-start` hooks after `start` event is sent. Previously, it was
  executed after control was handed back to Crane, which could be very late in
  case the container attached to STDIN.

* `crane exec`, which maps to `docker exec`, but additionaly starts the targeted
  container(s) first if necessary. The options `interactive` and `tty` can be
  configured underneath the `exec` key in the configuration.

* Build hooks (`pre-build` and `post-build`)
  _@t-suwa_

* Remove `dockerfile` key. Instead, there is a `build` map now with a `context`
  key (which is the equivalent of `dockerfile`).

  Example:
  ```
  containers:
    foo:
      image: foo
      build:
        context: "."
  ```
  In the future, the `build` map might be extended with further options used by
  `docker build`. The map was introduced now so those changes can be made in a
  backwards-compatible way.

* Add `--prefix` option, which adds a prefix to each container name in the
  target.

  Example:
  `crane --prefix="foo_" run web` will run `foo_web`.

* Allow configuration to be specified via `CRANE_CONFIG`, and prefix via
  `CRANE_PREFIX`.
  _@tmc_

Required Docker version: >= 1.6


## 1.5.1 (2015-07-29)

* Allow Crane config in filesystem root _@bjaglin_
* Support `--cpu-period`, `--cpu-quota`, `--oom-kill-disable`, `--uts` and `--blkio-weight` _@bjaglin_
* Support `--since` flag for logs command _@bjaglin_

Required Docker version: >= 1.3


## 1.5.0 (2015-07-07)

* Support for `--log-opt`
* Execute commands in directory of config
* Don't provision the same image twice
* Speed up image check

Required Docker version: >= 1.3

Thanks a lot to @bjaglin and @jesper for the contributions!


## 1.4.0 (2015-06-20)

* Allow Crane to be used inside sub-directories (similar to Git binary)
* Execute stop hooks also when a running container is killed or removed

Both changes are potentially breaking, so please check if you're affected.

Required Docker version: >= 1.3


## 1.3.1 (2015-05-29)

* Only pull images for which no Dockerfile is specified

Required Docker version: >= 1.3


## 1.3.0 (2015-05-28)

* Add support for `ulimit`, `log-driver`, `label`, `label-file` and `cgroup-parent` options
* Add `crane pull` mapping to `docker pull`
* Add Windows exe (which may or may not work properly)
* Corrected dependency handling for `--volumes-from` when suffixes such as ro are used

Required Docker version: >= 1.3

Thanks a lot to @bjaglin for the contributions!


## 1.2.0 (2015-05-05)

* Container hooks
* `--ignore-missing` flag
* Support for multiple links to the same container
* `env` declaration as mapping
* Improved docs

Required Docker version: >= 1.3

Thanks a lot to @bjaglin, @mishak87 and @adrianhurt for the contributions!


## 1.1.1 (2015-02-15)

* `sig-proxy` option applied correctly

Required Docker version: >= 1.3

Thanks a lot to @bjaglin for the contribution!


## 1.1.0 (2015-02-09)

* Add support for `mac-address`, `pid`, `read-only`, `memory-swap`, `security-opt` and `sig-proxy` options
* `crane stats`, mapping to `docker stats`
* Raise error if group reference is not a container
* Raise error if YAML is invalid
* Dump errors and verbose output to `STDERR`

Required Docker version: >= 1.3

Thanks a lot to @lefeverd and @bjaglin for the contributions!


## 1.0.0 (2014-11-27)

* Added `logs` subcommand mapping to `docker logs` (thanks @bjaglin)

Required Docker version: >= 1.3


## pre 1.0

Please see the [releases](https://github.com/michaelsauter/crane/releases).<|MERGE_RESOLUTION|>--- conflicted
+++ resolved
@@ -2,7 +2,6 @@
 
 ## Unreleased
 
-<<<<<<< HEAD
 * Add new `generate` command, which passes the targeted portion of the
   configuration through a given template to produce some output.
 
@@ -17,9 +16,27 @@
 
 * Fix broken `stats` and `logs` commands if a prefix was given.
 
+* Add `--tag` global flag, which overrides image tag part temporarily.
+  A typical use of `--tag` flag is to synchronize image tags with the tag of
+  VCSs. In order to be accessible from build hooks, Crane sets a value of
+  `--tag` to the `CRANE_TAG` environment variable. You can also set a default
+  value of `--tag` by the `CRANE_TAG` environment variable.
+  _@t-suwa_
+
+  Example:
+  If you specify a `--tag rc-2`, you will get these results:
+
+  |original image name|overridden image name|
+  |-------------------|---------------------|
+  |nginx              |nginx:rc-2           |
+  |nginx:1.9          |nginx:rc-2           |
+  |repo/nginx         |repo/nginx:rc-2      |
+  |host:5000/nginx    |host:5000/nginx:rc-2 |
+
 * [Internal] Introduce new `ContainerInfo` interface which is a subset of
   `Container`. At the same time, clean up the `Container` interface to include
   only the externally used methods.
+
 
 ## 2.1.0 (2015-10-15)
 
@@ -40,28 +57,12 @@
   _@scornelissen85_
 
 * Fix broken `net` flag
-=======
-* Add `--tag` global flag, which overrides image tag part temporarily.
-  A typical use of `--tag` flag is to synchronize image tags with the tag of
-  VCSs. In order to be accessible from build hooks, Crane sets a value of
-  `--tag` to the `CRANE_TAG` environment variable. You can also set a default
-  value of `--tag` by the `CRANE_TAG` environment variable.
-  _@t-suwa_
-
-  Example:
-  If you specify a `--tag rc-2`, you will get these results:
-
-  |original image name|overridden image name|
-  |-------------------|---------------------|
-  |nginx              |nginx:rc-2           |
-  |nginx:1.9          |nginx:rc-2           |
-  |repo/nginx         |repo/nginx:rc-2      |
-  |host:5000/nginx    |host:5000/nginx:rc-2 |
->>>>>>> 0d1c6c5e
+
 
 ## 2.0.1 (2015-09-16)
 
 * Fixes messed up output for `crane status` using Docker 1.8.
+
 
 ## 2.0.0 (2015-09-15)
 

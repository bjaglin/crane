package crane

import (
	"bytes"
	"encoding/json"
	"errors"
	"fmt"
	"gopkg.in/v2/yaml"
	"io/ioutil"
	"os"
	"path"
	"path/filepath"
	"strconv"
	"strings"
	"time"
)

type Config interface {
	DependencyMap(excluded []string) map[string]*Dependencies
	ContainersForReference(reference string) (result []string)
	Path() string
	UniqueID() string
	Prefix() string
	Tag() string
	ContainerMap() ContainerMap
	Container(name string) Container
	ContainerInfo(name string) ContainerInfo
}

type config struct {
	RawContainerMap map[string]*container `json:"containers" yaml:"containers"`
	RawGroups       map[string][]string   `json:"groups" yaml:"groups"`
	RawHooksMap     map[string]hooks      `json:"hooks" yaml:"hooks"`
	containerMap    ContainerMap
	groups          map[string][]string
	path            string
	prefix          string
<<<<<<< HEAD
	uniqueID        string
=======
	tag		string
	uniqueId        string
>>>>>>> 0d1c6c5e
}

// ContainerMap maps the container name
// to its configuration
type ContainerMap map[string]Container

// configFilenames returns a slice of
// files to read the config from.
// If the --config option was given,
// it will only use the given file.
func configFilenames(location string) []string {
	if len(location) > 0 {
		return []string{location}
	}
	return []string{"crane.json", "crane.yaml", "crane.yml"}
}

// findConfig returns the filename of the
// config. It searches parent directories
// if it can't find any of the config
// filenames in the current directory.
func findConfig(location string) string {
	configFiles := configFilenames(location)
	// Absolute path to config given
	if len(location) > 0 && path.IsAbs(location) {
		if _, err := os.Stat(location); err == nil {
			return location
		}
	} else { // Relative config
		configPath, _ := os.Getwd()
		for {
			for _, f := range configFiles {
				// the root path is a `/` but others don't have a trailing `/`
				filename := strings.TrimSuffix(configPath, "/") + "/" + f
				if _, err := os.Stat(filename); err == nil {
					return filename
				}
			}
			// loop only if we haven't yet reached the root
			if parentPath := path.Dir(configPath); len(parentPath) != len(configPath) {
				configPath = parentPath
			} else {
				break
			}
		}
	}
	panic(StatusError{fmt.Errorf("No configuration found %v", configFiles), 78})
}

// readConfig will read the config file
// and return the created config.
func readConfig(filename string) *config {
	data, err := ioutil.ReadFile(filename)
	if err != nil {
		panic(StatusError{err, 74})
	}

	ext := filepath.Ext(filename)
	return unmarshal(data, ext)
}

// displaySyntaxError will display more information
// such as line and error type given an error and
// the data that was unmarshalled.
// Thanks to https://github.com/markpeek/packer/commit/5bf33a0e91b2318a40c42e9bf855dcc8dd4cdec5
func displaySyntaxError(data []byte, syntaxError error) (err error) {
	syntax, ok := syntaxError.(*json.SyntaxError)
	if !ok {
		err = syntaxError
		return
	}
	newline := []byte{'\x0a'}
	space := []byte{' '}

	start, end := bytes.LastIndex(data[:syntax.Offset], newline)+1, len(data)
	if idx := bytes.Index(data[start:], newline); idx >= 0 {
		end = start + idx
	}

	line, pos := bytes.Count(data[:start], newline)+1, int(syntax.Offset)-start-1

	err = fmt.Errorf("\nError in line %d: %s \n%s\n%s^", line, syntaxError, data[start:end], bytes.Repeat(space, pos))
	return
}

// unmarshal converts either JSON
// or YAML into a config object.
func unmarshal(data []byte, ext string) *config {
	var config *config
	var err error
	if ext == ".json" {
		err = json.Unmarshal(data, &config)
	} else if ext == ".yml" || ext == ".yaml" {
		err = yaml.Unmarshal(data, &config)
	} else {
		panic(StatusError{errors.New("Unrecognized file extension"), 65})
	}
	if err != nil {
		err = displaySyntaxError(data, err)
		panic(StatusError{err, 65})
	}
	return config
}

// NewConfig retus a new config based on given
// location.
// Containers will be ordered so that they can be
// brought up and down with Docker.
func NewConfig(location string, prefix string, tag string) Config {
	var config *config
	configFile := findConfig(location)
	if isVerbose() {
		printInfof("Using configuration file `%s`\n", configFile)
	}
	config = readConfig(configFile)
	config.initialize()
	config.validate()
	config.path = path.Dir(configFile)
	config.prefix = prefix
	config.tag = tag
	milliseconds := time.Now().UnixNano() / 1000000
<<<<<<< HEAD
	config.uniqueID = strconv.FormatInt(milliseconds, 10)
=======
	config.uniqueId = strconv.FormatInt(milliseconds, 10)
	config.overrideImageTag()
>>>>>>> 0d1c6c5e
	return config
}

// Return path of config file
func (c *config) Path() string {
	return c.path
}

func (c *config) UniqueID() string {
	return c.uniqueID
}

func (c *config) Prefix() string {
	return c.prefix
}

func (c *config) Tag() string {
	return c.tag
}

func (c *config) ContainerMap() ContainerMap {
	return c.containerMap
}

func (c *config) Container(name string) Container {
	return c.containerMap[name]
}

func (c *config) ContainerInfo(name string) ContainerInfo {
	return c.Container(name)
}

// Load configuration into the internal structs from the raw, parsed ones
func (c *config) initialize() {
	// Local container map to query by expanded name
	containerMap := make(map[string]*container)
	for rawName, container := range c.RawContainerMap {
		container.RawName = rawName
		containerMap[container.Name()] = container
	}
	// Local hooks map to query by expanded name
	hooksMap := make(map[string]hooks)
	for hooksRawName, hooks := range c.RawHooksMap {
		hooksMap[os.ExpandEnv(hooksRawName)] = hooks
	}
	// Groups
	c.groups = make(map[string][]string)
	for groupRawName, rawNames := range c.RawGroups {
		groupName := os.ExpandEnv(groupRawName)
		for _, rawName := range rawNames {
			c.groups[groupName] = append(c.groups[groupName], os.ExpandEnv(rawName))
		}
		if hooks, ok := hooksMap[groupName]; ok {
			// attach group-defined hooks to the group containers
			for _, name := range c.groups[groupName] {
				if overriden := containerMap[name].hooks.CopyFrom(hooks); overriden {
					panic(StatusError{fmt.Errorf("Multiple conflicting hooks inherited from groups for container `%s`", name), 64})
				}
			}
		}
	}
	// Container map
	c.containerMap = make(map[string]Container)
	for name, container := range containerMap {
		if hooks, ok := hooksMap[name]; ok {
			// attach container-defined hooks, overriding potential group-inherited hooks
			container.hooks.CopyFrom(hooks)
		}
		c.containerMap[name] = container
	}
}

<<<<<<< HEAD
func (c *config) validate() {
	for name, container := range c.containerMap {
		if len(container.Image()) == 0 {
			panic(StatusError{fmt.Errorf("No image specified for `%s`", name), 64})
		}
	}
}

// DependencyMap returns a map of containers to their dependencies.
func (c *config) DependencyMap(excluded []string) map[string]*Dependencies {
	dependencyMap := make(map[string]*Dependencies)
=======
func (c *config) overrideImageTag() {
	if len(c.Tag()) == 0 {
		return
	}

	for _, container := range c.containerMap {
		container.OverrideImageTag(c.Tag())
	}

	os.Setenv("CRANE_TAG", c.Tag())
}

// DependencyGraph returns the dependency graph, which is
// a map describing the dependencies between the containers.
func (c *config) DependencyGraph(excluded []string) DependencyGraph {
	dependencyGraph := make(DependencyGraph)
>>>>>>> 0d1c6c5e
	for _, container := range c.containerMap {
		if !includes(excluded, container.Name()) {
			dependencyMap[container.Name()] = container.Dependencies()
		}
	}
	return dependencyMap
}

// ContainersForReference receives a reference and determines which
// containers of the map that resolves to.
func (c *config) ContainersForReference(reference string) (result []string) {
	containers := []string{}
	if len(reference) == 0 {
		// reference not given
		var defaultGroup []string
		for group, containers := range c.groups {
			if group == "default" {
				defaultGroup = containers
				break
			}
		}
		if defaultGroup != nil {
			// If default group exists, return its containers
			containers = defaultGroup
		} else {
			// Otherwise, return all containers
			for name := range c.containerMap {
				containers = append(containers, name)
			}
		}
	} else {
		// reference given
		reference = os.ExpandEnv(reference)
		// Select reference from listed groups
		for group, groupContainers := range c.groups {
			if group == reference {
				containers = append(containers, groupContainers...)
				break
			}
		}
		if len(containers) == 0 {
			// The reference might just be one container
			for name := range c.containerMap {
				if name == reference {
					containers = append(containers, reference)
					break
				}
			}
		}
		if len(containers) == 0 {
			// reference was not found anywhere
			panic(StatusError{fmt.Errorf("No group or container matching `%s`", reference), 64})
		}
	}
	// ensure all container references exist
	for _, container := range containers {
		containerDeclared := false
		for name := range c.containerMap {
			if container == name {
				containerDeclared = true
				break
			}
		}
		if !containerDeclared {
			panic(StatusError{fmt.Errorf("Invalid container reference `%s`", container), 64})
		}
		if !includes(result, container) {
			result = append(result, container)
		}
	}
	return
}<|MERGE_RESOLUTION|>--- conflicted
+++ resolved
@@ -35,12 +35,8 @@
 	groups          map[string][]string
 	path            string
 	prefix          string
-<<<<<<< HEAD
+	tag             string
 	uniqueID        string
-=======
-	tag		string
-	uniqueId        string
->>>>>>> 0d1c6c5e
 }
 
 // ContainerMap maps the container name
@@ -162,12 +158,7 @@
 	config.prefix = prefix
 	config.tag = tag
 	milliseconds := time.Now().UnixNano() / 1000000
-<<<<<<< HEAD
 	config.uniqueID = strconv.FormatInt(milliseconds, 10)
-=======
-	config.uniqueId = strconv.FormatInt(milliseconds, 10)
-	config.overrideImageTag()
->>>>>>> 0d1c6c5e
 	return config
 }
 
@@ -240,7 +231,6 @@
 	}
 }
 
-<<<<<<< HEAD
 func (c *config) validate() {
 	for name, container := range c.containerMap {
 		if len(container.Image()) == 0 {
@@ -252,24 +242,6 @@
 // DependencyMap returns a map of containers to their dependencies.
 func (c *config) DependencyMap(excluded []string) map[string]*Dependencies {
 	dependencyMap := make(map[string]*Dependencies)
-=======
-func (c *config) overrideImageTag() {
-	if len(c.Tag()) == 0 {
-		return
-	}
-
-	for _, container := range c.containerMap {
-		container.OverrideImageTag(c.Tag())
-	}
-
-	os.Setenv("CRANE_TAG", c.Tag())
-}
-
-// DependencyGraph returns the dependency graph, which is
-// a map describing the dependencies between the containers.
-func (c *config) DependencyGraph(excluded []string) DependencyGraph {
-	dependencyGraph := make(DependencyGraph)
->>>>>>> 0d1c6c5e
 	for _, container := range c.containerMap {
 		if !includes(excluded, container.Name()) {
 			dependencyMap[container.Name()] = container.Dependencies()
